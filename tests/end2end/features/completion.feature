--- conflicted
+++ resolved
@@ -60,45 +60,6 @@
         And I run :command-accept
         Then the error "Session hello not found!" should be shown
 
-<<<<<<< HEAD
-    # FIXME:conf
-
-    # Scenario: Using option completion
-    #     When I run :set-cmd-text -s :set colors
-    #     Then the completion model should be SettingOptionCompletionModel
-
-    # Scenario: Using value completion
-    #     When I run :set-cmd-text -s :set colors statusbar.bg
-    #     Then the completion model should be SettingValueCompletionModel
-
-    Scenario: Updating the completion in realtime
-        Given I have a fresh instance
-        And I set completion.quick to false
-        When I open data/hello.txt
-        And I run :set-cmd-text -s :buffer
-        And I run :completion-item-focus next
-        And I open data/hello2.txt in a new background tab
-        And I run :completion-item-focus next
-        And I open data/hello3.txt in a new background tab
-        And I run :completion-item-focus next
-        And I run :command-accept
-        Then the following tabs should be open:
-            - data/hello.txt
-            - data/hello2.txt
-            - data/hello3.txt (active)
-
-    # FIXME:conf
-
-    # Scenario: Updating the value completion in realtime
-    #     Given I set colors.statusbar.normal.bg to green
-    #     When I run :set-cmd-text -s :set colors.statusbar.normal.bg
-    #     And I set colors.statusbar.normal.bg to yellow
-    #     And I run :completion-item-focus next
-    #     And I run :completion-item-focus next
-    #     And I set colors.statusbar.normal.bg to red
-    #     And I run :command-accept
-    #     Then the option colors.statusbar.normal.bg should be set to yellow
-=======
     Scenario: Using option completion
         When I run :set-cmd-text -s :set colors
         Then the completion model should be option
@@ -106,7 +67,6 @@
     Scenario: Using value completion
         When I run :set-cmd-text -s :set colors statusbar.bg
         Then the completion model should be value
->>>>>>> 49b858e3
 
     Scenario: Deleting an open tab via the completion
         Given I have a fresh instance
