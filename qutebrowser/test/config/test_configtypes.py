--- conflicted
+++ resolved
@@ -1735,37 +1735,7 @@
         self.assertEqual(self.t.transform("foobar"), "foobar")
 
 
-<<<<<<< HEAD
-class KeyBindingNameTests(unittest.TestCase):
-
-    """Test KeyBindingName."""
-
-    def setUp(self):
-        self.t = configtypes.KeyBindingName()
-
-    def test_validate_empty(self):
-        """Test validate with empty string and none_ok = False."""
-        with self.assertRaises(configtypes.ValidationError):
-            self.t.validate('')
-
-    def test_validate_empty_none_ok(self):
-        """Test validate with empty string and none_ok = True."""
-        t = configtypes.KeyBindingName(none_ok=True)
-        t.validate('')
-
-    def test_transform_empty(self):
-        """Test transform with an empty value."""
-        self.assertIsNone(self.t.transform(''))
-
-    def test_transform(self):
-        """Test transform with a value."""
-        self.assertEqual(self.t.transform("foobar"), "foobar")
-
-
 class UserStyleSheetTests(unittest.TestCase):
-=======
-class WebSettingsFileTests(unittest.TestCase):
->>>>>>> cb534329
 
     """Test UserStyleSheet."""
 
